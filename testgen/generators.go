package testgen

import (
	"bytes"
	"context"
	"crypto/ecdsa"
	"fmt"
	"math/big"
	"reflect"
	"strings"

	"github.com/ethereum/go-ethereum"
	"github.com/ethereum/go-ethereum/common"
	"github.com/ethereum/go-ethereum/common/hexutil"
	"github.com/ethereum/go-ethereum/core"
	"github.com/ethereum/go-ethereum/core/types"
	"github.com/ethereum/go-ethereum/crypto"
	"github.com/ethereum/go-ethereum/ethclient"
	"github.com/ethereum/go-ethereum/ethclient/gethclient"
	"github.com/ethereum/go-ethereum/params"
	"github.com/ethereum/go-ethereum/rpc"
)

var (
	addr common.Address
	pk   *ecdsa.PrivateKey
)

func init() {
	pk, _ = crypto.HexToECDSA("9c647b8b7c4e7c3490668fb6c11473619db80c93704c70893d3813af4090c39c")
	addr = crypto.PubkeyToAddress(pk.PublicKey) // 658bdf435d810c91414ec09147daa6db62406379
}

type T struct {
	eth   *ethclient.Client
	geth  *gethclient.Client
	rpc   *rpc.Client
	chain *core.BlockChain
}

func NewT(eth *ethclient.Client, geth *gethclient.Client, rpc *rpc.Client, chain *core.BlockChain) *T {
	return &T{eth, geth, rpc, chain}
}

// MethodTests is a collection of tests for a certain JSON-RPC method.
type MethodTests struct {
	Name  string
	Tests []Test
}

// Test is a wrapper for a function that performs an interaction with the
// client.
type Test struct {
	Name  string
	About string
	Run   func(context.Context, *T) error
}

// AllMethods is a slice of all JSON-RPC methods with tests.
var AllMethods = []MethodTests{
	EthBlockNumber,
	EthGetBlockByNumber,
	EthGetProof,
	EthChainID,
	EthGetBalance,
	// EthGetHeaderByNumber,
	// EthGetHeaderByHash,
	EthGetBlockByHash,
	EthGetCode,
	EthGetStorage,
	EthCall,
	EthMulticall,
	EthEstimateGas,
	EthCreateAccessList,
	EthGetBlockTransactionCountByNumber,
	EthGetBlockTransactionCountByHash,
	EthGetTransactionByBlockHashAndIndex,
	EthGetTransactionByBlockNumberAndIndex,
	EthGetTransactionCount,
	EthGetTransactionByHash,
	EthGetTransactionReceipt,
	EthSendRawTransaction,
	EthGasPrice,
	EthMaxPriorityFeePerGas,
	EthSyncing,
	EthFeeHistory,
	// EthGetUncleByBlockNumberAndIndex,
	DebugGetRawHeader,
	DebugGetRawBlock,
	DebugGetRawReceipts,
	DebugGetRawTransaction,
}

// EthBlockNumber stores a list of all tests against the method.
var EthBlockNumber = MethodTests{
	"eth_blockNumber",
	[]Test{
		{
			"simple-test",
			"retrieves the client's current block number",
			func(ctx context.Context, t *T) error {
				got, err := t.eth.BlockNumber(ctx)
				if err != nil {
					return err
				} else if want := t.chain.CurrentHeader().Number.Uint64(); got != want {
					return fmt.Errorf("unexpect current block number (got: %d, want: %d)", got, want)
				}
				return nil
			},
		},
	},
}

// EthChainID stores a list of all tests against the method.
var EthChainID = MethodTests{
	"eth_chainId",
	[]Test{
		{
			"get-chain-id",
			"retrieves the client's current chain id",
			func(ctx context.Context, t *T) error {
				got, err := t.eth.ChainID(ctx)
				if err != nil {
					return err
				} else if want := t.chain.Config().ChainID.Uint64(); got.Uint64() != want {
					return fmt.Errorf("unexpect chain id (got: %d, want: %d)", got, want)
				}
				return nil
			},
		},
	},
}

// EthGetHeaderByNumber stores a list of all tests against the method.
var EthGetHeaderByNumber = MethodTests{
	"eth_getHeaderByNumber",
	[]Test{
		{
			"get-header-by-number",
			"gets a header by number",
			func(ctx context.Context, t *T) error {
				var got *types.Header
				err := t.rpc.CallContext(ctx, got, "eth_getHeaderByNumber", "0x1")
				if err != nil {
					return err
				}
				want := t.chain.GetHeaderByNumber(1)
				if reflect.DeepEqual(got, want) {
					return fmt.Errorf("unexpected header (got: %s, want: %s)", got.Hash(), want.Hash())
				}
				return nil
			},
		},
	},
}

// EthGetHeaderByHash stores a list of all tests against the method.
var EthGetHeaderByHash = MethodTests{
	"eth_getHeaderByHash",
	[]Test{
		{
			"get-header-by-hash",
			"gets a header by hash",
			func(ctx context.Context, t *T) error {
				want := t.chain.GetHeaderByNumber(1)
				var got *types.Header
				err := t.rpc.CallContext(ctx, got, "eth_getHeaderByHash", want.Hash())
				if err != nil {
					return err
				}
				if reflect.DeepEqual(got, want) {
					return fmt.Errorf("unexpected header (got: %s, want: %s)", got.Hash(), want.Hash())
				}
				return nil
			},
		},
	},
}

// EthGetCode stores a list of all tests against the method.
var EthGetCode = MethodTests{
	"eth_getCode",
	[]Test{
		{
			"get-code",
			"gets code for 0xaa",
			func(ctx context.Context, t *T) error {
				addr := common.Address{0xaa}
				var got hexutil.Bytes
				err := t.rpc.CallContext(ctx, &got, "eth_getCode", addr, "latest")
				if err != nil {
					return err
				}
				state, _ := t.chain.State()
				want := state.GetCode(addr)
				if !bytes.Equal(got, want) {
					return fmt.Errorf("unexpected code (got: %s, want %s)", got, want)
				}
				return nil
			},
		},
	},
}

// EthGetStorage stores a list of all tests against the method.
var EthGetStorage = MethodTests{
	"eth_getStorage",
	[]Test{
		{
			"get-storage",
			"gets storage for 0xaa",
			func(ctx context.Context, t *T) error {
				addr := common.Address{0xaa}
				key := common.Hash{0x01}
				got, err := t.eth.StorageAt(ctx, addr, key, nil)
				if err != nil {
					return err
				}
				state, _ := t.chain.State()
				want := state.GetState(addr, key)
				if !bytes.Equal(got, want.Bytes()) {
					return fmt.Errorf("unexpected storage value (got: %s, want %s)", got, want)
				}
				return nil
			},
		},
	},
}

// EthGetBlockByHash stores a list of all tests against the method.
var EthGetBlockByHash = MethodTests{
	"eth_getBlockByHash",
	[]Test{
		{
			"get-block-by-hash",
			"gets block 1",
			func(ctx context.Context, t *T) error {
				want := t.chain.GetHeaderByNumber(1)
				got, err := t.eth.BlockByHash(ctx, want.Hash())
				if err != nil {
					return err
				}
				if got.Hash() != want.Hash() {
					return fmt.Errorf("unexpected block (got: %s, want: %s)", got.Hash(), want.Hash())
				}
				return nil
			},
		},
	},
}

// EthChainID stores a list of all tests against the method.
var EthGetBalance = MethodTests{
	"eth_getBalance",
	[]Test{
		{
			"get-balance",
			"retrieves the an account's balance",
			func(ctx context.Context, t *T) error {
				addr := common.Address{0xaa}
				got, err := t.eth.BalanceAt(ctx, addr, nil)
				if err != nil {
					return err
				}
				state, _ := t.chain.State()
				want := state.GetBalance(addr)
				if got.Uint64() != want.Uint64() {
					return fmt.Errorf("unexpect balance (got: %d, want: %d)", got, want)
				}
				return nil
			},
		},
		{
			"get-balance-blockhash",
			"retrieves the an account's balance at a specific blockhash",
			func(ctx context.Context, t *T) error {
				var (
					block = t.chain.GetBlockByNumber(1)
					addr  = common.Address{0xaa}
					got   hexutil.Big
				)
				if err := t.rpc.CallContext(ctx, &got, "eth_getBalance", addr, block.Hash()); err != nil {
					return err
				}
				state, _ := t.chain.StateAt(block.Root())
				want := state.GetBalance(addr)
				if got.ToInt().Uint64() != want.Uint64() {
					return fmt.Errorf("unexpect balance (got: %d, want: %d)", got.ToInt(), want)
				}
				return nil
			},
		},
	},
}

// EthGetBlockByNumber stores a list of all tests against the method.
var EthGetBlockByNumber = MethodTests{
	"eth_getBlockByNumber",
	[]Test{
		{
			"get-genesis",
			"gets block 0",
			func(ctx context.Context, t *T) error {
				block, err := t.eth.BlockByNumber(ctx, common.Big0)
				if err != nil {
					return err
				}
				if n := block.Number().Uint64(); n != 0 {
					return fmt.Errorf("expected block 0, got block %d", n)
				}
				return nil
			},
		},
		{
			"get-block-n",
			"gets block 2",
			func(ctx context.Context, t *T) error {
				block, err := t.eth.BlockByNumber(ctx, common.Big2)
				if err != nil {
					return err
				}
				if n := block.Number().Uint64(); n != 2 {
					return fmt.Errorf("expected block 2, got block %d", n)
				}
				return nil
			},
		},
	},
}

// EthCall stores a list of all tests against the method.
var EthCall = MethodTests{
	"eth_call",
	[]Test{
		{
			"call-simple-transfer",
			"simulates a simple transfer",
			func(ctx context.Context, t *T) error {
				msg := ethereum.CallMsg{From: common.Address{0xaa}, To: &common.Address{0x01}, Gas: 100000}
				got, err := t.eth.CallContract(ctx, msg, nil)
				if err != nil {
					return err
				}
				if len(got) != 0 {
					return fmt.Errorf("unexpected return value (got: %s, want: nil)", hexutil.Bytes(got))
				}
				return nil
			},
		},
		{
			"call-simple-contract",
			"simulates a simple contract call with no return",
			func(ctx context.Context, t *T) error {
				aa := common.Address{0xaa}
				msg := ethereum.CallMsg{From: aa, To: &aa}
				got, err := t.eth.CallContract(ctx, msg, nil)
				if err != nil {
					return err
				}
				if len(got) != 0 {
					return fmt.Errorf("unexpected return value (got: %s, want: nil)", hexutil.Bytes(got))
				}
				return nil
			},
		},
	},
}

// EthMulticall stores a list of all tests against the method.
var EthMulticall = MethodTests{
	"eth_multicallV1",
	[]Test{
		{
			"multicall-simple",
			"simulates a multicall transfer",
			func(ctx context.Context, t *T) error {
				params := multicallOpts{
					Blocks: []CallBatch{
						{
							StateOverrides: &StateOverride{
								common.Address{0xc0}: OverrideAccount{Balance: newRPCBalance(1000)},
							},
							Calls: []TransactionArgs{{
								From:  &common.Address{0xc0},
								To:    &common.Address{0xc1},
								Value: *newRPCBalance(1000),
							}, {
								From:  &common.Address{0xc1},
								To:    &common.Address{0xc2},
								Value: *newRPCBalance(1000),
							}},
						},
					},
				}
				res := make([]interface{}, 0)
				if err := t.rpc.Call(&res, "eth_multicallV1", params, "latest"); err != nil {
					return err
				}
				if len(res) != len(params.Blocks) {
					return fmt.Errorf("unexpected number of results (have: %d, want: %d)", len(res), len(params.Blocks))
				}
				return nil
			},
		},
		{
			"multicall-transfer-over-blocks",
			"simulates a transfering value over multiple blocks",
			func(ctx context.Context, t *T) error {
				params := multicallOpts{
					Blocks: []CallBatch{{
						StateOverrides: &StateOverride{
							common.Address{0xc0}: OverrideAccount{Balance: newRPCBalance(2000)},
						},
						Calls: []TransactionArgs{
							{
								From:  &common.Address{0xc0},
								To:    &common.Address{0xc1},
								Value: (*hexutil.Big)(big.NewInt(1000)),
							}, {
								From:  &common.Address{0xc0},
								To:    &common.Address{0xc3},
								Value: (*hexutil.Big)(big.NewInt(1000)),
							},
						},
					}, {
						StateOverrides: &StateOverride{
							{0xc3}: OverrideAccount{Balance: newRPCBalance(0)},
						},
						Calls: []TransactionArgs{
							{
								From:  &common.Address{0xc1},
								To:    &common.Address{0xc2},
								Value: *newRPCBalance(1000),
							}, {
								From:  &common.Address{0xc3},
								To:    &common.Address{0xc2},
								Value: *newRPCBalance(1000),
							},
						},
					}},
				}
				res := make([]interface{}, 0)
				if err := t.rpc.Call(&res, "eth_multicallV1", params, "latest"); err != nil {
					return err
				}
				if len(res) != len(params.Blocks) {
					return fmt.Errorf("unexpected number of results (have: %d, want: %d)", len(res), len(params.Blocks))
				}
				return nil
			},
		},
		{
			"multicall-override-block-num",
			"simulates calls overriding the block num",
			func(ctx context.Context, t *T) error {
				params := multicallOpts{
					Blocks: []CallBatch{{
						BlockOverrides: &BlockOverrides{
							Number: (*hexutil.Big)(big.NewInt(11)),
						},
						Calls: []TransactionArgs{
							{
								From: &common.Address{0xc0},
								Input: &hexutil.Bytes{
									0x43,             // NUMBER
									0x60, 0x00, 0x52, // MSTORE offset 0
									0x60, 0x20, 0x60, 0x00, 0xf3, // RETURN
								},
							},
						},
					}, {
						BlockOverrides: &BlockOverrides{
							Number: (*hexutil.Big)(big.NewInt(12)),
						},
						Calls: []TransactionArgs{{
							From: &common.Address{0xc1},
							Input: &hexutil.Bytes{
								0x43,             // NUMBER
								0x60, 0x00, 0x52, // MSTORE offset 0
								0x60, 0x20, 0x60, 0x00, 0xf3,
							},
						}},
					}},
				}
				res := make([]interface{}, 0)
				if err := t.rpc.Call(&res, "eth_multicallV1", params, "latest"); err != nil {
					return err
				}
				if len(res) != len(params.Blocks) {
					return fmt.Errorf("unexpected number of results (have: %d, want: %d)", len(res), len(params.Blocks))
				}
				return nil
			},
		},
		{
			"multicall-block-num-order",
			"simulates calls with invalid block num order",
			func(ctx context.Context, t *T) error {
				params := multicallOpts{
					Blocks: []CallBatch{{
						BlockOverrides: &BlockOverrides{
							Number: (*hexutil.Big)(big.NewInt(12)),
						},
						Calls: []TransactionArgs{{
							From: &common.Address{0xc1},
							Input: &hexutil.Bytes{
								0x43,             // NUMBER
								0x60, 0x00, 0x52, // MSTORE offset 0
								0x60, 0x20, 0x60, 0x00, 0xf3, // RETURN
							},
						}},
					}, {
						BlockOverrides: &BlockOverrides{
							Number: (*hexutil.Big)(big.NewInt(11)),
						},
						Calls: []TransactionArgs{{
							From: &common.Address{0xc0},
							Input: &hexutil.Bytes{
								0x43,             // NUMBER
								0x60, 0x00, 0x52, // MSTORE offset 0
								0x60, 0x20, 0x60, 0x00, 0xf3, // RETURN
							},
						}},
					}},
				}
				res := make([]interface{}, 0)
				if err := t.rpc.Call(&res, "eth_multicallV1", params, "latest"); err != nil {
					return err
				}
				if len(res) != len(params.Blocks) {
					return fmt.Errorf("unexpected number of results (have: %d, want: %d)", len(res), len(params.Blocks))
				}
				return nil
			},
		},
		{
			"multicall-block-timestamp-order",
			"Error: simulates calls with invalid timestamp num order",
			func(ctx context.Context, t *T) error {
				params := []CallBatch{{
					BlockOverrides: &BlockOverrides{
						Time: (*hexutil.Big)(big.NewInt(12)),
					},
				}, {
					BlockOverrides: &BlockOverrides{
						Time: (*hexutil.Big)(big.NewInt(11)),
					},
				}}
				res := make([][]interface{}, 0)
				if err := t.rpc.Call(&res, "eth_multicallV1", params, "latest"); err != nil {
					return err
				}
				if len(res) != len(params) {
					return fmt.Errorf("unexpected number of results (have: %d, want: %d)", len(res), len(params))
				}
				if res[0].errors.code != -38021 {
					return fmt.Errorf("expected error code (have: %d, want: %d)", res[0].errors.code, -38021)
				}
				return nil
			},
		},
		{
			"multicall-set-read-storage",
			"simulates calls setting and reading from storage contract",
			func(ctx context.Context, t *T) error {
				params := multicallOpts{
					Blocks: []CallBatch{{
						StateOverrides: &StateOverride{
							common.Address{0xc2}: OverrideAccount{
								Code: hex2Bytes("608060405234801561001057600080fd5b50600436106100365760003560e01c80632e64cec11461003b5780636057361d14610059575b600080fd5b610043610075565b60405161005091906100d9565b60405180910390f35b610073600480360381019061006e919061009d565b61007e565b005b60008054905090565b8060008190555050565b60008135905061009781610103565b92915050565b6000602082840312156100b3576100b26100fe565b5b60006100c184828501610088565b91505092915050565b6100d3816100f4565b82525050565b60006020820190506100ee60008301846100ca565b92915050565b6000819050919050565b600080fd5b61010c816100f4565b811461011757600080fd5b5056fea2646970667358221220404e37f487a89a932dca5e77faaf6ca2de3b991f93d230604b1b8daaef64766264736f6c63430008070033"),
							},
						},
						Calls: []TransactionArgs{{
							// Set value to 5
							From:  &common.Address{0xc0},
							To:    &common.Address{0xc2},
							Input: hex2Bytes("6057361d0000000000000000000000000000000000000000000000000000000000000005"),
						}, {
							// Read value
							From:  &common.Address{0xc0},
							To:    &common.Address{0xc2},
							Input: hex2Bytes("2e64cec1"),
						},
						},
					}},
				}
				res := make([]interface{}, 0)
				if err := t.rpc.Call(&res, "eth_multicallV1", params, "latest"); err != nil {
					return err
				}
				if len(res) != len(params.Blocks) {
					return fmt.Errorf("unexpected number of results (have: %d, want: %d)", len(res), len(params.Blocks))
				}
				return nil
			},
		},
		{
			"multicall-logs",
			"simulates calls with logs",
			func(ctx context.Context, t *T) error {
				params := multicallOpts{
					Blocks: []CallBatch{{
						StateOverrides: &StateOverride{
							common.Address{0xc2}: OverrideAccount{
								// Yul code:
								// object "Test" {
								//    code {
								//        let hash:u256 := 0xffffffffffffffffffffffffffffffffffffffffffffffffffffffffffffffff
								//        log1(0, 0, hash)
								//        return (0, 0)
								//    }
								// }
								Code: hex2Bytes("7fffffffffffffffffffffffffffffffffffffffffffffffffffffffffffffffff80600080a1600080f3"),
							},
						},
<<<<<<< HEAD
					},
					Calls: []TransactionArgs{{
						From:  &common.Address{0xc0},
						To:    &common.Address{0xc2},
						Input: hex2Bytes("6057361d0000000000000000000000000000000000000000000000000000000000000005"),
					}},
				}}
				res := make([][]interface{}, 0)
				if err := t.rpc.Call(&res, "eth_multicallV1", params, "latest"); err != nil {
					return err
				}
				if len(res) != len(params) {
					return fmt.Errorf("unexpected number of results (have: %d, want: %d)", len(res), len(params))
				}
				return nil
			},
		},
		{
			"multicall-blockhash-simple",
			"gets blockhash of previous block (included in original chain)",
			func(ctx context.Context, t *T) error {
				params := []CallBatch{{
					StateOverrides: &StateOverride{
						common.Address{0xc2}: OverrideAccount{
							Code: blockHashCallerByteCode(),
						},
					},
					Calls: []TransactionArgs{{
						From:  &common.Address{0xc0},
						To:    &common.Address{0xc2},
						Input: hex2Bytes("0xee82ac5e0000000000000000000000000000000000000000000000000000000000000001"),
=======
						Calls: []TransactionArgs{{
							From: &common.Address{0xc0},
							To:   &common.Address{0xc2},
						}},
>>>>>>> cad95cba
					}},
				}
				res := make([]interface{}, 0)
				if err := t.rpc.Call(&res, "eth_multicallV1", params, "latest"); err != nil {
					return err
				}
				if len(res) != len(params.Blocks) {
					return fmt.Errorf("unexpected number of results (have: %d, want: %d)", len(res), len(params.Blocks))
				}

				checkBlockNumber(res[0].number, 1)

				if len(res[0].calls) != 1 {
					return fmt.Errorf("unexpected number of call results (have: %d, want: %d)", len(res[i].calls), 1)
				}
				checkBlockhash(res[0].calls[0].returnData, head_hash)
				return nil
			},
		},
		{
			"multicall-blockhash-complex",
			"gets blockhash of simulated block",
			func(ctx context.Context, t *T) error {
				params := []CallBatch{{
					StateOverrides: &StateOverride{
						common.Address{0xc2}: OverrideAccount{
							Code: blockHashCallerByteCode(),
						},
					},
					BlockOverrides: &BlockOverrides{
						Number: (*hexutil.Big)(big.NewInt(10)),
					},
					Calls: []TransactionArgs{{
						From:  &common.Address{0xc1},
						To:  &common.Address{0xc2},
						Input: hex2Bytes("0xee82ac5e0000000000000000000000000000000000000000000000000000000000000001"),
					}},
				}, {
					BlockOverrides: &BlockOverrides{
						Number: (*hexutil.Big)(big.NewInt(20)),
					},
					Calls: []TransactionArgs{{
						From:  &common.Address{0xc0},
						To:  &common.Address{0xc2},
						Input: hex2Bytes("0xee82ac5e0000000000000000000000000000000000000000000000000000000000000010"),
					}},
				}, {
					BlockOverrides: &BlockOverrides{
						Number: (*hexutil.Big)(big.NewInt(30)),
					},
					Calls: []TransactionArgs{{
						From:  &common.Address{0xc0},
						To:  &common.Address{0xc2},
						Input: hex2Bytes("0xee82ac5e0000000000000000000000000000000000000000000000000000000000000001"),
					}},
				}}
				res := make([][]interface{}, 0)
				if err := t.rpc.Call(&res, "eth_multicallV1", params, "latest"); err != nil {
					return err
				}
				if len(res) != len(params) {
					return fmt.Errorf("unexpected number of results (have: %d, want: %d)", len(res), len(params))
				}

				for i := 0; i < len(res); i++ {
					if len(res[i].calls) != 1 {
						return fmt.Errorf("unexpected number of call results (have: %d, want: %d)", len(res[i].calls), 1)
					}
					if res[i].calls[0].status != "0x1" {
						return fmt.Errorf("unexpected status value(have: %d, want: %d)", res[i].status, "0x1")
					}
				}
				head_hash = 0x0 // TODO
				checkBlockNumber(res[0].number, 10)
				checkBlockNumber(res[1].number, 20)
				checkBlockNumber(res[2].number, 30)
				checkBlockhash(res[0].hash, head_hash)

				// should equal to real heads blockhash
				checkBlockhash(res[0].calls[0].returnData, head_hash)
				// should equal first generated blocks hash
				checkBlockhash(res[1].calls[0].returnData, res[0].hash)
				// should equal keccack256(rlp([blockhash_20, 29]))
				checkBlockhash(res[2].calls[0].returnData, keccack256(rlp([res[1].hash, 29])))
				return nil
			},
		},
		{
			"multicall-blockhash-start-before-head",
			"gets blockhash of simulated block",
			func(ctx context.Context, t *T) error {
				params := []CallBatch{{
					StateOverrides: &StateOverride{
						common.Address{0xc2}: OverrideAccount{
							Code: blockHashCallerByteCode()
						},
					},
					BlockOverrides: &BlockOverrides{
						Number: (*hexutil.Big)(big.NewInt(10)),
					},
					Calls: []TransactionArgs{{
						From:  &common.Address{0xc1},
						To:  &common.Address{0xc2},
						Input: hex2Bytes("0xee82ac5e0000000000000000000000000000000000000000000000000000000000000001"),
					}},
				}, {
					BlockOverrides: &BlockOverrides{
						Number: (*hexutil.Big)(big.NewInt(20)),
					},
					Calls: []TransactionArgs{{
						From:  &common.Address{0xc0},
						To:  &common.Address{0xc2},
						Input: hex2Bytes("0xee82ac5e0000000000000000000000000000000000000000000000000000000000000001"),
					}},
				}, 2 }, //todo, we need some initial blocks for this, so that we can start before head
				res := make([][]interface{}, 0)
				if len(res) != len(params) {
					return fmt.Errorf("unexpected number of results (have: %d, want: %d)", len(res), len(params))
				}

				for i := 0; i < len(res); i++ {
					if len(res[i].calls) != 1 {
						return fmt.Errorf("unexpected number of call results (have: %d, want: %d)", len(res[i].calls), 1)
					}
					if res[i].calls[0].status != "0x1" {
						return fmt.Errorf("unexpected status value(have: %d, want: %d)", res[i].status, "0x1")
					}
				}
				block_2_hash = 0x0 // TODO
				checkBlockNumber(res[0].number, 10)
				checkBlockNumber(res[1].number, 20)
				checkBlockhash(res[0].calls[0].returnData, block_2_hash)
				checkBlockhash(res[1].calls[0].returnData, keccack256(rlp([res[0].hash, 19])))
				
				return nil
			},
		},
		{
			"selfdestructing-state-override",
			"when selfdestructing a state override, the state override should go away",
			func(ctx context.Context, t *T) error {
				params := []CallBatch{{
					StateOverrides: &StateOverride{
						common.Address{0xc2}: OverrideAccount{
							Code: selfDestructor()
						},
						common.Address{0xc3}: OverrideAccount{
							Code: getCode()
						},
					},
				}, {
					Calls: []TransactionArgs{{
						From:  &common.Address{0xc0},
						To:  &common.Address{0xc3},
						Input: hex2Bytes("0xdce4a4470000000000000000000000000000000000000000000000000000000000000002"), //at(0x2)
					}},
				}, {
					Calls: []TransactionArgs{{
						From:  &common.Address{0xc0},
						Input: hex2Bytes("0x83197ef0"), //destroy()
					}},
				}, {
					Calls: []TransactionArgs{{
						From:  &common.Address{0xc0},
						To:  &common.Address{0xc3},
						Input: hex2Bytes("0xdce4a4470000000000000000000000000000000000000000000000000000000000000002"), //at(0x2)
					}},
				}, {
					StateOverrides: &StateOverride{
						common.Address{0xc2}: OverrideAccount{
							Code: selfDestructor()
						},
					},
				}, {
					Calls: []TransactionArgs{{
						From:  &common.Address{0xc0},
						To:  &common.Address{0xc3},
						Input: hex2Bytes("0xdce4a4470000000000000000000000000000000000000000000000000000000000000002"), //at(0x2)
					}},
				}}
				res := make([][]interface{}, 0)
				if len(res) != len(params) {
					return fmt.Errorf("unexpected number of results (have: %d, want: %d)", len(res), len(params))
				}
				if len(res[1].calls[0].returnData) > 0 {
					return fmt.Errorf("overrided contract does not have contract code")
				}
				if len(res[3].calls[0].returnData) == 0 {
					return fmt.Errorf("self destructed code does have contract code")
				}
				if len(res[5].calls[0].returnData) > 0 {
					return fmt.Errorf("overrided contract does not have contract code")
				}
				return nil
			},
		},
		{
			"run-out-of-gas-in-block",
			"we should get out of gas error if a block consumes too much gas",
			func(ctx context.Context, t *T) error {
				params := []CallBatch{{
					StateOverrides: &StateOverride{
						common.Address{0xc2}: OverrideAccount{
							Code: gasSpender()
						},
					},
					BlockOverrides: &BlockOverrides{
						gasLimit: (*hexutil.Big)(big.NewInt(1500000)),
					},
				}, {
					Calls: []TransactionArgs{{
						From:  &common.Address{0xc0},
						To:  &common.Address{0xc2},
						Input: hex2Bytes("0x815b8ab400000000000000000000000000000000000000000000000000000000000f4240"), //spendGas(1000000)
					},
					{
						From:  &common.Address{0xc0},
						To:  &common.Address{0xc2},
						Input: hex2Bytes("0x815b8ab400000000000000000000000000000000000000000000000000000000000f4240"), //spendGas(1000000)
					}},
				}}
				res := make([][]interface{}, 0)
				//TODO: should result out of gas error for block (but not to a single transaction)
				if len(res) != len(params) {
					return fmt.Errorf("unexpected number of results (have: %d, want: %d)", len(res), len(params))
				}
				return nil
			},
		},
		//TODO, add test on how to overflow the multicall, but not single transaction / block. To achieve this, we need to know what is the limit set to the node
		{
			"eth-send-should-produce-logs",
			"when sending eth we should get eth logs",
			func(ctx context.Context, t *T) error {
				params := []CallBatch{{
					StateOverrides: &StateOverride{
						common.Address{0xc0}: OverrideAccount{Balance: newRPCBalance(2000)},
					},
					Calls: []TransactionArgs{{
						From:  &common.Address{0xc0},
						To:    &common.Address{0xc1},
						Value: (*hexutil.Big)(big.NewInt(1000)),
					}},
				}}
				res := make([][]interface{}, 0)
				if err := t.rpc.Call(&res, "eth_multicallV1", params, "latest"); err != nil {
					return err
				}
				if len(res) != len(params) {
					return fmt.Errorf("unexpected number of results (have: %d, want: %d)", len(res), len(params))
				}
				if len(res[0].calls[0].logs) != 1 {
					return fmt.Errorf("unexpected number of logs (have: %d, want: %d)", len(res), 1)
				}
				return nil
			},
		},
		{
			"multicall-transaction-too-low-nonce",
			"Error: Nonce too low",
			func(ctx context.Context, t *T) error {
				params := []CallBatch{{
					StateOverrides: &StateOverride{
						common.Address{0xc0}: OverrideAccount{Nonce: 10},
					},
					Calls: []TransactionArgs{{
						Nonce: big.NewInt(0),
						From: &common.Address{0xc1},
						To: &common.Address{0xc1},
					}},
				}}
				res := make([][]interface{}, 0)
				if err := t.rpc.Call(&res, "eth_multicallV1", params, "latest"); err != nil {
					return err
				}
				checkStatus(res[0].status, "0x2")
				checkError(res[0].errors.code, -38010)
				return nil
			},
		},
		{
			"multicall-transaction-too-high-nonce",
			"Error: Nonce too high",
			func(ctx context.Context, t *T) error {
				params := []CallBatch{{
					Calls: []TransactionArgs{{
						Nonce: big.NewInt(100),,
						From: &common.Address{0xc1},
						To: &common.Address{0xc1},
					}},
				}}
				res := make([][]interface{}, 0)
				if err := t.rpc.Call(&res, "eth_multicallV1", params, "latest"); err != nil {
					return err
				}
				if len(res) != len(params) {
					return fmt.Errorf("unexpected number of results (have: %d, want: %d)", len(res), len(params))
				}
				checkStatus(res[0].status, "0x2")
				checkError(res[0].errors.code, -38011)
				return nil
			},
		},
		{
			"multicall-basefee-too-low",
			"Error: BaseFee too low",
			func(ctx context.Context, t *T) error {
				params := []CallBatch{{
					StateOverrides: &StateOverride{
						common.Address{0xc0}: OverrideAccount{Balance: newRPCBalance(2000)},
					},
					BlockOverrides: &BlockOverrides{
						BaseFee: (*hexutil.Big)(big.NewInt(10)),
					},
					Calls: []TransactionArgs{{
						From: &common.Address{0xc1},
						To: &common.Address{0xc1},
						MaxFeePerGas: (*hexutil.Big)(big.NewInt(0)),
						MaxPriorityFeePerGas: (*hexutil.Big)(big.NewInt(0)),
					}},
				}}
				res := make([][]interface{}, 0)
				if err := t.rpc.Call(&res, "eth_multicallV1", params, "latest"); err != nil {
					return err
				}
				checkStatus(res[0].status, "0x2")
				checkError(res[0].errors.code, -38012)
				return nil
			},
		},
		{
			"multicall-instrict-gas",
			"Error: Not enough gas provided to pay for intrinsic gas",
			func(ctx context.Context, t *T) error {
				params := []CallBatch{{
					Calls: []TransactionArgs{{
						From: &common.Address{0xc1},
						To: &common.Address{0xc1},
						gasLimit: (*hexutil.Big)(big.NewInt(0)),
					}},
				}}
				res := make([][]interface{}, 0)
				if err := t.rpc.Call(&res, "eth_multicallV1", params, "latest"); err != nil {
					return err
				}
				checkStatus(res[0].status, "0x2")
				checkError(res[0].errors.code, -38013)
				return nil
			},
		},
		{
			"multicall-gas-fees-and-value-error",
			"Error: Insufficient funds to pay for gas fees and value",
			func(ctx context.Context, t *T) error {
				params := []CallBatch{{
					Calls: []TransactionArgs{{
						From:  &common.Address{0xc0},
						To:    &common.Address{0xc1},
						Value: (*hexutil.Big)(big.NewInt(1000)),
					}},
				}}
				res := make([][]interface{}, 0)
				if err := t.rpc.Call(&res, "eth_multicallV1", params, "latest"); err != nil {
					return err
				}
				checkStatus(res[0].status, "0x2")
				checkError(res[0].errors.code, -38014)
				return nil
			},
		},
		{
			"multicall-move-to-address-itself-reference",
			"Error: MoveToAddress referenced itself in replacement",
			func(ctx context.Context, t *T) error {
				params := []CallBatch{{
					StateOverrides: &StateOverride{
						common.Address{0xc0}: OverrideAccount{moveToAddress: 0xc0},
					},
				}}
				res := make([][]interface{}, 0)
				if err := t.rpc.Call(&res, "eth_multicallV1", params, "latest"); err != nil {
					return err
				}
				checkStatus(res[0].status, "0x2")
				checkError(res[0].errors.code, -38022)
				return nil
			},
		},
		{
			"multicall-multiple-account-overrides",
			"override an account multple times",
			func(ctx context.Context, t *T) error {
				params := []CallBatch{{
					StateOverrides: &StateOverride{
						common.Address{0xc0}: OverrideAccount{
							moveToAddress: 0xc2,
							code: selfDestructor(),
						},
						common.Address{0xc0}: OverrideAccount{
							moveToAddress: 0xc1,
							code: selfDestructor(),
						},
						common.Address{0xc3}: OverrideAccount{
							Code: getCode()
						},
					},
					{
						Calls: []TransactionArgs{{
							From:  &common.Address{0xc0},
							To:  &common.Address{0xc3},
							Input: hex2Bytes("0xdce4a44700000000000000000000000000000000000000000000000000000000000000c0"), //at(0xc0)
						},
						{
							From:  &common.Address{0xc0},
							To:  &common.Address{0xc3},
							Input: hex2Bytes("0xdce4a44700000000000000000000000000000000000000000000000000000000000000c1"), //at(0xc1)
						},
						{
							From:  &common.Address{0xc0},
							To:  &common.Address{0xc3},
							Input: hex2Bytes("0xdce4a44700000000000000000000000000000000000000000000000000000000000000c2"), //at(0xc2)
						}},
					}
				}}
				res := make([][]interface{}, 0)
				if err := t.rpc.Call(&res, "eth_multicallV1", params, "latest"); err != nil {
					return err
				}
				
				if len(res[0].calls[0].returnData) > 0 {
					return fmt.Errorf("overrided contract does not have contract code")
				}
				if len(res[0].calls[1].returnData) > 0 {
					return fmt.Errorf("overrided contract does not have contract code")
				}
				if len(res[0].calls[2].returnData) == 0 {
					return fmt.Errorf("overrided contract haves contract code")
				}
				return nil
			},
		},
	},
}

// EthEstimateGas stores a list of all tests against the method.
var EthEstimateGas = MethodTests{
	"eth_estimateGas",
	[]Test{
		{
			"estimate-simple-transfer",
			"estimates a simple transfer",
			func(ctx context.Context, t *T) error {
				msg := ethereum.CallMsg{From: common.Address{0xaa}, To: &common.Address{0x01}}
				got, err := t.eth.EstimateGas(ctx, msg)
				if err != nil {
					return err
				}
				if got != params.TxGas {
					return fmt.Errorf("unexpected return value (got: %d, want: %d)", got, params.TxGas)
				}
				return nil
			},
		},
		{
			"estimate-simple-contract",
			"estimates a simple contract call with no return",
			func(ctx context.Context, t *T) error {
				aa := common.Address{0xaa}
				msg := ethereum.CallMsg{From: aa, To: &aa}
				got, err := t.eth.EstimateGas(ctx, msg)
				if err != nil {
					return err
				}
				want := params.TxGas + 3
				if got != want {
					return fmt.Errorf("unexpected return value (got: %d, want: %d)", got, want)
				}
				return nil
			},
		},
	},
}

// EthEstimateGas stores a list of all tests against the method.
var EthCreateAccessList = MethodTests{
	"eth_createAccessList",
	[]Test{
		{
			"create-al-simple-transfer",
			"estimates a simple transfer",
			func(ctx context.Context, t *T) error {
				msg := make(map[string]interface{})
				msg["from"] = addr
				msg["to"] = common.Address{0x01}

				got := make(map[string]interface{})
				err := t.rpc.CallContext(ctx, &got, "eth_createAccessList", msg, "latest")
				if err != nil {
					return err
				}
				return nil
			},
		},
		{
			"create-al-simple-contract",
			"estimates a simple contract call with no return",
			func(ctx context.Context, t *T) error {
				msg := make(map[string]interface{})
				msg["from"] = addr
				msg["to"] = common.Address{0xaa}

				got := make(map[string]interface{})
				err := t.rpc.CallContext(ctx, &got, "eth_createAccessList", msg, "latest")
				if err != nil {
					return err
				}
				return nil
			},
		},
		{
			"create-al-multiple-reads",
			"estimates a simple contract call with no return",
			func(ctx context.Context, t *T) error {
				msg := make(map[string]interface{})
				msg["from"] = addr
				msg["to"] = common.Address{0xbb}

				got := make(map[string]interface{})
				err := t.rpc.CallContext(ctx, &got, "eth_createAccessList", msg, "latest")
				if err != nil {
					return err
				}
				return nil
			},
		},
	},
}

// EthGetBlockTransactionCountByNumber stores a list of all tests against the method.
var EthGetBlockTransactionCountByNumber = MethodTests{
	"eth_getBlockTransactionCountByNumber",
	[]Test{
		{
			"get-genesis",
			"gets tx count in block 0",
			func(ctx context.Context, t *T) error {
				var got hexutil.Uint
				err := t.rpc.CallContext(ctx, &got, "eth_getBlockTransactionCountByNumber", hexutil.Uint(0))
				if err != nil {
					return err
				}
				want := len(t.chain.GetBlockByNumber(0).Transactions())
				if int(got) != want {
					return fmt.Errorf("tx counts don't match (got: %d, want: %d)", int(got), want)
				}
				return nil
			},
		},
		{
			"get-block-n",
			"gets tx count in block 2",
			func(ctx context.Context, t *T) error {
				var got hexutil.Uint
				err := t.rpc.CallContext(ctx, &got, "eth_getBlockTransactionCountByNumber", hexutil.Uint(2))
				if err != nil {
					return err
				}
				want := len(t.chain.GetBlockByNumber(2).Transactions())
				if int(got) != want {
					return fmt.Errorf("tx counts don't match (got: %d, want: %d)", int(got), want)
				}
				return nil
			},
		},
	},
}

// EthGetBlockTransactionCountByHash stores a list of all tests against the method.
var EthGetBlockTransactionCountByHash = MethodTests{
	"eth_getBlockTransactionCountByHash",
	[]Test{
		{
			"get-genesis",
			"gets tx count in block 0",
			func(ctx context.Context, t *T) error {
				block := t.chain.GetBlockByNumber(0)
				var got hexutil.Uint
				err := t.rpc.CallContext(ctx, &got, "eth_getBlockTransactionCountByHash", block.Hash())
				if err != nil {
					return err
				}
				want := len(t.chain.GetBlockByNumber(0).Transactions())
				if int(got) != want {
					return fmt.Errorf("tx counts don't match (got: %d, want: %d)", int(got), want)
				}
				return nil
			},
		},
		{
			"get-block-n",
			"gets tx count in block 2",
			func(ctx context.Context, t *T) error {
				block := t.chain.GetBlockByNumber(2)
				var got hexutil.Uint
				err := t.rpc.CallContext(ctx, &got, "eth_getBlockTransactionCountByHash", block.Hash())
				if err != nil {
					return err
				}
				want := len(t.chain.GetBlockByNumber(2).Transactions())
				if int(got) != want {
					return fmt.Errorf("tx counts don't match (got: %d, want: %d)", int(got), want)
				}
				return nil
			},
		},
	},
}

// EthGetTransactionByBlockHashAndIndex stores a list of all tests against the method.
var EthGetTransactionByBlockHashAndIndex = MethodTests{
	"eth_getTransactionByBlockNumberAndIndex",
	[]Test{
		{
			"get-block-n",
			"gets tx 0 in block 2",
			func(ctx context.Context, t *T) error {
				var got types.Transaction
				err := t.rpc.CallContext(ctx, &got, "eth_getTransactionByBlockNumberAndIndex", hexutil.Uint(2), hexutil.Uint(0))
				if err != nil {
					return err
				}
				want := t.chain.GetBlockByNumber(2).Transactions()[0]
				if got.Hash() != want.Hash() {
					return fmt.Errorf("tx don't match (got: %d, want: %d)", got.Hash(), want.Hash())
				}
				return nil
			},
		},
	},
}

// EthGetTransactionByBlockNumberAndIndex stores a list of all tests against the method.
var EthGetTransactionByBlockNumberAndIndex = MethodTests{
	"eth_getTransactionByBlockHashAndIndex",
	[]Test{
		{
			"get-block-n",
			"gets tx 0 in block 2",
			func(ctx context.Context, t *T) error {
				block := t.chain.GetBlockByNumber(2)
				var got types.Transaction
				err := t.rpc.CallContext(ctx, &got, "eth_getTransactionByBlockHashAndIndex", block.Hash(), hexutil.Uint(0))
				if err != nil {
					return err
				}
				want := t.chain.GetBlockByNumber(2).Transactions()[0]
				if got.Hash() != want.Hash() {
					return fmt.Errorf("tx don't match (got: %d, want: %d)", got.Hash(), want.Hash())
				}
				return nil
			},
		},
	},
}

// EthGetTransactionCount stores a list of all tests against the method.
var EthGetTransactionCount = MethodTests{
	"eth_getTransactionCount",
	[]Test{
		{
			"get-account-nonce",
			"gets nonce for a certain account",
			func(ctx context.Context, t *T) error {
				addr := common.Address{0xaa}
				got, err := t.eth.NonceAt(ctx, addr, nil)
				if err != nil {
					return err
				}
				state, _ := t.chain.State()
				want := state.GetNonce(addr)
				if got != want {
					return fmt.Errorf("unexpected nonce (got: %d, want: %d)", got, want)
				}
				return nil
			},
		},
	},
}

// EthGetTransactionByHash stores a list of all tests against the method.
// TODO: do legacy, al, and dynamic txs
var EthGetTransactionByHash = MethodTests{
	"eth_getTransactionByHash",
	[]Test{
		{
			"get-legacy-tx",
			"gets a legacy transaction",
			func(ctx context.Context, t *T) error {
				want := t.chain.GetBlockByNumber(2).Transactions()[0]
				got, _, err := t.eth.TransactionByHash(ctx, want.Hash())
				if err != nil {
					return err
				}
				if got.Hash() != want.Hash() {
					return fmt.Errorf("tx mismatch (got: %s, want: %s)", got.Hash(), want.Hash())
				}
				return nil
			},
		},
	},
}

// EthGetTransactionReceipt stores a list of all tests against the method.
// TODO: do legacy, al, and dynamic txs
var EthGetTransactionReceipt = MethodTests{
	"eth_getTransactionReceipt",
	[]Test{
		{
			"get-legacy-receipt",
			"gets a receipt for a legacy transaction",
			func(ctx context.Context, t *T) error {
				block := t.chain.GetBlockByNumber(2)
				receipt, err := t.eth.TransactionReceipt(ctx, block.Transactions()[0].Hash())
				if err != nil {
					return err
				}
				got, _ := receipt.MarshalBinary()
				want, _ := t.chain.GetReceiptsByHash(block.Hash())[0].MarshalBinary()
				if !bytes.Equal(got, want) {
					return fmt.Errorf("receipt mismatch (got: %s, want: %s)", hexutil.Bytes(got), hexutil.Bytes(want))
				}
				return nil
			},
		},
	},
}

// EthSendRawTransaction stores a list of all tests against the method.
// TODO: do legacy, al, and dynamic txs
var EthSendRawTransaction = MethodTests{
	"eth_sendRawTransaction",
	[]Test{
		{
			"send-legacy-transaction",
			"sends a raw legacy transaction",
			func(ctx context.Context, t *T) error {
				genesis := t.chain.Genesis()
				state, _ := t.chain.State()
				txdata := &types.LegacyTx{
					Nonce:    state.GetNonce(addr),
					To:       &common.Address{0xaa},
					Value:    big.NewInt(10),
					Gas:      25000,
					GasPrice: new(big.Int).Add(genesis.BaseFee(), big.NewInt(1)),
					Data:     common.FromHex("5544"),
				}
				s := types.MakeSigner(t.chain.Config(), t.chain.CurrentHeader().Number)
				tx, _ := types.SignNewTx(pk, s, txdata)
				if err := t.eth.SendTransaction(ctx, tx); err != nil {
					return err
				}
				return nil
			},
		},
	},
}

// EthGasPrice stores a list of all tests against the method.
var EthGasPrice = MethodTests{
	"eth_gasPrice",
	[]Test{
		{
			"get-current-gas-price",
			"gets the current gas price in wei",
			func(ctx context.Context, t *T) error {
				if _, err := t.eth.SuggestGasPrice(ctx); err != nil {
					return err
				}
				return nil
			},
		},
	},
}

// EthMaxPriorityFeePerGas stores a list of all tests against the method.
var EthMaxPriorityFeePerGas = MethodTests{
	"eth_maxPriorityFeePerGas",
	[]Test{
		{
			"get-current-tip",
			"gets the current maxPriorityFeePerGas in wei",
			func(ctx context.Context, t *T) error {
				if _, err := t.eth.SuggestGasTipCap(ctx); err != nil {
					return err
				}
				return nil
			},
		},
	},
}

// EthFeeHistory stores a list of all tests against the method.
var EthFeeHistory = MethodTests{
	"eth_feeHistory",
	[]Test{
		{
			"fee-history",
			"gets fee history information",
			func(ctx context.Context, t *T) error {
				got, err := t.eth.FeeHistory(ctx, 1, big.NewInt(2), []float64{95, 99})
				if err != nil {
					return err
				}
				block := t.chain.GetBlockByNumber(2)
				tip, err := block.Transactions()[0].EffectiveGasTip(block.BaseFee())
				if err != nil {
					return fmt.Errorf("unable to get effective tip: %w", err)
				}

				if len(got.Reward) != 1 {
					return fmt.Errorf("mismatch number of rewards (got: %d, want: 1", len(got.Reward))
				}
				if got.Reward[0][0].Cmp(tip) != 0 {
					return fmt.Errorf("mismatch reward value (got: %d, want: %d)", got.Reward[0][0], tip)
				}
				return nil
			},
		},
	},
}

// EthSyncing stores a list of all tests against the method.
var EthSyncing = MethodTests{
	"eth_syncing",
	[]Test{
		{
			"check-syncing",
			"checks client syncing status",
			func(ctx context.Context, t *T) error {
				_, err := t.eth.SyncProgress(ctx)
				if err != nil {
					return err
				}
				return nil
			},
		},
	},
}

// EthGetUncleByBlockNumberAndIndex stores a list of all tests against the method.
var EthGetUncleByBlockNumberAndIndex = MethodTests{
	"eth_getUncleByBlockNumberAndIndex",
	[]Test{
		{
			"get-uncle",
			"gets uncle header",
			func(ctx context.Context, t *T) error {
				var got *types.Header
				t.rpc.CallContext(ctx, got, "eth_getUncleByBlockNumberAndIndex", hexutil.Uint(2), hexutil.Uint(0))
				want := t.chain.GetBlockByNumber(2).Uncles()[0]
				if got.Hash() != want.Hash() {
					return fmt.Errorf("mismatch uncle hash (got: %s, want: %s", got.Hash(), want.Hash())
				}
				return nil
			},
		},
	},
}

// EthGetProof stores a list of all tests against the method.
var EthGetProof = MethodTests{
	"eth_getProof",
	[]Test{
		{
			"get-account-proof",
			"gets proof for a certain account",
			func(ctx context.Context, t *T) error {
				addr := common.Address{0xaa}
				result, err := t.geth.GetProof(ctx, addr, []string{}, big.NewInt(3))
				if err != nil {
					return err
				}
				state, _ := t.chain.State()
				balance := state.GetBalance(addr)
				if result.Balance.Cmp(balance) != 0 {
					return fmt.Errorf("unexpected balance (got: %s, want: %s)", result.Balance, balance)
				}
				return nil
			},
		},
		{
			"get-account-proof-blockhash",
			"gets proof for a certain account at the specified blockhash",
			func(ctx context.Context, t *T) error {
				addr := common.Address{0xaa}
				type accountResult struct {
					Balance *hexutil.Big `json:"balance"`
				}
				var result accountResult
				if err := t.rpc.CallContext(ctx, &result, "eth_getProof", addr, []string{}, t.chain.CurrentHeader().Hash()); err != nil {
					return err
				}
				state, _ := t.chain.State()
				balance := state.GetBalance(addr)
				if result.Balance.ToInt().Cmp(balance) != 0 {
					return fmt.Errorf("unexpected balance (got: %s, want: %s)", result.Balance, balance)
				}
				return nil
			},
		},
		{
			"get-account-proof-with-storage",
			"gets proof for a certain account",
			func(ctx context.Context, t *T) error {
				addr := common.Address{0xaa}
				result, err := t.geth.GetProof(ctx, addr, []string{"0x01"}, big.NewInt(3))
				if err != nil {
					return err
				}
				state, _ := t.chain.State()
				balance := state.GetBalance(addr)
				if result.Balance.Cmp(balance) != 0 {
					return fmt.Errorf("unexpected balance (got: %s, want: %s)", result.Balance, balance)
				}
				if len(result.StorageProof) == 0 || len(result.StorageProof[0].Proof) == 0 {
					return fmt.Errorf("expected storage proof")
				}
				return nil
			},
		},
	},
}

var DebugGetRawHeader = MethodTests{
	"debug_getRawHeader",
	[]Test{
		{
			"get-genesis",
			"gets block 0",
			func(ctx context.Context, t *T) error {
				var got hexutil.Bytes
				if err := t.rpc.CallContext(ctx, &got, "debug_getRawHeader", "0x0"); err != nil {
					return err
				}
				return checkHeaderRLP(t, 0, got)
			},
		},
		{
			"get-block-n",
			"gets non-zero block",
			func(ctx context.Context, t *T) error {
				var got hexutil.Bytes
				if err := t.rpc.CallContext(ctx, &got, "debug_getRawHeader", "0x3"); err != nil {
					return err
				}
				return checkHeaderRLP(t, 3, got)
			},
		},
		{
			"get-invalid-number",
			"gets block with invalid number formatting",
			func(ctx context.Context, t *T) error {
				err := t.rpc.CallContext(ctx, nil, "debug_getRawHeader", "2")
				if !strings.HasPrefix(err.Error(), "invalid argument 0") {
					return err
				}
				return nil
			},
		},
	},
}

var DebugGetRawBlock = MethodTests{
	"debug_getRawBlock",
	[]Test{
		{
			"get-genesis",
			"gets block 0",
			func(ctx context.Context, t *T) error {
				var got hexutil.Bytes
				if err := t.rpc.CallContext(ctx, &got, "debug_getRawBlock", "0x0"); err != nil {
					return err
				}
				return checkBlockRLP(t, 0, got)
			},
		},
		{
			"get-block-n",
			"gets non-zero block",
			func(ctx context.Context, t *T) error {
				var got hexutil.Bytes
				if err := t.rpc.CallContext(ctx, &got, "debug_getRawBlock", "0x3"); err != nil {
					return err
				}
				return checkBlockRLP(t, 3, got)
			},
		},
		{
			"get-invalid-number",
			"gets block with invalid number formatting",
			func(ctx context.Context, t *T) error {
				err := t.rpc.CallContext(ctx, nil, "debug_getRawBlock", "2")
				if !strings.HasPrefix(err.Error(), "invalid argument 0") {
					return err
				}
				return nil
			},
		},
	},
}

var DebugGetRawReceipts = MethodTests{
	"debug_getRawReceipts",
	[]Test{
		{
			"get-genesis",
			"gets receipts for block 0",
			func(ctx context.Context, t *T) error {
				return t.rpc.CallContext(ctx, nil, "debug_getRawReceipts", "0x0")
			},
		},
		{
			"get-block-n",
			"gets receipts non-zero block",
			func(ctx context.Context, t *T) error {
				return t.rpc.CallContext(ctx, nil, "debug_getRawReceipts", "0x3")
			},
		},
		{
			"get-invalid-number",
			"gets receipts with invalid number formatting",
			func(ctx context.Context, t *T) error {
				err := t.rpc.CallContext(ctx, nil, "debug_getRawReceipts", "2")
				if !strings.HasPrefix(err.Error(), "invalid argument 0") {
					return err
				}
				return nil
			},
		},
	},
}

var DebugGetRawTransaction = MethodTests{
	"debug_getRawTransaction",
	[]Test{
		{
			"get-tx",
			"gets tx rlp by hash",
			func(ctx context.Context, t *T) error {
				tx := t.chain.GetBlockByNumber(1).Transactions()[0]
				var got hexutil.Bytes
				if err := t.rpc.CallContext(ctx, &got, "debug_getRawTransaction", tx.Hash().Hex()); err != nil {
					return err
				}
				want, err := tx.MarshalBinary()
				if err != nil {
					return err
				}
				if !bytes.Equal(got, want) {
					return fmt.Errorf("mismatching raw tx (got: %s, want: %s)", hexutil.Bytes(got), hexutil.Bytes(want))
				}
				return nil
			},
		},
		{
			"get-invalid-hash",
			"gets tx with hash missing 0x prefix",
			func(ctx context.Context, t *T) error {
				var got hexutil.Bytes
				err := t.rpc.CallContext(ctx, &got, "debug_getRawTransaction", "1000000000000000000000000000000000000000000000000000000000000001")
				if !strings.HasPrefix(err.Error(), "invalid argument 0") {
					return err
				}
				return nil
			},
		},
	},
}

// TransactionArgs represents the arguments to construct a new transaction
// or a message call.
type TransactionArgs struct {
	From                 *common.Address `json:"from,omitempty"`
	To                   *common.Address `json:"to,omitempty"`
	Gas                  *hexutil.Uint64 `json:"gas,omitempty"`
	GasPrice             *hexutil.Big    `json:"gasPrice,omitempty"`
	MaxFeePerGas         *hexutil.Big    `json:"maxFeePerGas,omitempty"`
	MaxPriorityFeePerGas *hexutil.Big    `json:"maxPriorityFeePerGas,omitempty"`
	Value                *hexutil.Big    `json:"value,omitempty"`
	Nonce                *hexutil.Uint64 `json:"nonce,omitempty"`

	// We accept "data" and "input" for backwards-compatibility reasons.
	// "input" is the newer name and should be preferred by clients.
	// Issue detail: https://github.com/ethereum/go-ethereum/issues/15628
	Data  *hexutil.Bytes `json:"data,omitempty"`
	Input *hexutil.Bytes `json:"input,omitempty"`

	// Introduced by AccessListTxType transaction.
	AccessList *types.AccessList `json:"accessList,omitempty"`
	ChainID    *hexutil.Big      `json:"chainId,omitempty"`
}

// BlockOverrides is a set of header fields to override.
type BlockOverrides struct {
	Number     *hexutil.Big    `json:"number,omitempty"`
	Difficulty *hexutil.Big    `json:"difficulty,omitempty"`
	Time       *hexutil.Uint64 `json:"time,omitempty"`
	GasLimit   *hexutil.Uint64 `json:"gasLimit,omitempty"`
	Coinbase   *common.Address `json:"coinbase,omitempty"`
	Random     *common.Hash    `json:"random,omitempty"`
	BaseFee    *hexutil.Big    `json:"baseFee,omitempty"`
}

// OverrideAccount indicates the overriding fields of account during the execution
// of a message call.
// Note, state and stateDiff can't be specified at the same time. If state is
// set, message execution will only use the data in the given state. Otherwise
// if statDiff is set, all diff will be applied first and then execute the call
// message.
type OverrideAccount struct {
	Nonce     *hexutil.Uint64              `json:"nonce,omitempty"`
	Code      *hexutil.Bytes               `json:"code,omitempty"`
	Balance   **hexutil.Big                `json:"balance,omitempty"`
	State     *map[common.Hash]common.Hash `json:"state,omitempty"`
	StateDiff *map[common.Hash]common.Hash `json:"stateDiff,omitempty"`
}

// StateOverride is the collection of overridden accounts.
type StateOverride map[common.Address]OverrideAccount

// multicallOpts is the wrapper for multicall parameters.
type multicallOpts struct {
	Blocks         []CallBatch `json:"blocks,omitempty"`
	TraceTransfers bool        `json:"traceTransfers,omitempty"`
}

// CallBatch is a batch of calls to be simulated sequentially.
type CallBatch struct {
	BlockOverrides    *BlockOverrides   `json:"blockOverrides,omitempty"`
	StateOverrides    *StateOverride    `json:"stateOverrides,omitempty"`
	ECRecoverOverride *hexutil.Bytes    `json:"ecrecoverOverride,omitempty"`
	Calls             []TransactionArgs `json:"calls,omitempty"`
}

type blockResult struct {
	Number       hexutil.Uint64 `json:"number"`
	Hash         common.Hash    `json:"hash"`
	Time         hexutil.Uint64 `json:"timestamp"`
	GasLimit     hexutil.Uint64 `json:"gasLimit"`
	GasUsed      hexutil.Uint64 `json:"gasUsed"`
	FeeRecipient common.Address `json:"feeRecipient"`
	BaseFee      *hexutil.Big   `json:"baseFeePerGas"`
	Calls        []callResult   `json:"calls"`
}

type callResult struct {
	ReturnValue hexutil.Bytes  `json:"return"`
	Logs        []*types.Log   `json:"logs"`
	Transfers   []transfer     `json:"transfers,omitempty"`
	GasUsed     hexutil.Uint64 `json:"gasUsed"`
	Status      hexutil.Uint64 `json:"status"`
	Error       *string        `json:"error,omitempty"`
}

type transfer struct {
	From  common.Address `json:"from"`
	To    common.Address `json:"to"`
	Value *big.Int       `json:"value"`
}

func newRPCBalance(balance int) **hexutil.Big {
	rpcBalance := (*hexutil.Big)(big.NewInt(int64(balance)))
	return &rpcBalance
}

func hex2Bytes(str string) *hexutil.Bytes {
	rpcBytes := hexutil.Bytes(common.Hex2Bytes(str))
	return &rpcBytes
}<|MERGE_RESOLUTION|>--- conflicted
+++ resolved
@@ -613,7 +613,6 @@
 								Code: hex2Bytes("7fffffffffffffffffffffffffffffffffffffffffffffffffffffffffffffffff80600080a1600080f3"),
 							},
 						},
-<<<<<<< HEAD
 					},
 					Calls: []TransactionArgs{{
 						From:  &common.Address{0xc0},
@@ -645,12 +644,6 @@
 						From:  &common.Address{0xc0},
 						To:    &common.Address{0xc2},
 						Input: hex2Bytes("0xee82ac5e0000000000000000000000000000000000000000000000000000000000000001"),
-=======
-						Calls: []TransactionArgs{{
-							From: &common.Address{0xc0},
-							To:   &common.Address{0xc2},
-						}},
->>>>>>> cad95cba
 					}},
 				}
 				res := make([]interface{}, 0)
